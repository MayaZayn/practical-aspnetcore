--- conflicted
+++ resolved
@@ -1,8 +1,4 @@
-<<<<<<< HEAD
-# .NET 6 (32)
-=======
-# .NET 6 (33)
->>>>>>> cf9391a1
+# .NET 6 (34)
 
 This section has for .NET 6 new functionalities. All these samples require .NET 6 Preview 7(`6.0.100-preview.7.21379.14`) which you can obtain [here](https://dotnet.microsoft.com/download/dotnet/6.0).
 
@@ -70,13 +66,10 @@
 
     This sample shows how to set the Kestrel web server to listen to multiple Urls and Ports.
 
-<<<<<<< HEAD
-=======
   * [WebApplication - Set Port from an Environment Variable](web-application-10)
 
     This sample shows how to set the Kestrel web server to listen to a specific port set from an environment variable.
 
->>>>>>> cf9391a1
   * [WebApplication - Application lifetime events](web-application-6)
 
     In this sample we learn how to respond to the application lifetime events.
