--- conflicted
+++ resolved
@@ -1,8 +1,4 @@
-<<<<<<< HEAD
 # .NET 6 (50)
-=======
-# .NET 6 (48)
->>>>>>> 13bd569c
 
 This section has for .NET 6 new functionalities. All these samples require .NET 6RC2(`6.0.100-rc.2.21505.57`) which you can obtain [here](https://dotnet.microsoft.com/download/dotnet/6.0).
 
