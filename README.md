# Samples for ASP.NET Core 6.0 (485)

<<<<<<< HEAD
Samples for ASP.NET Core **8.0 Preview 6** is available [here](/projects/.net8) (23).

Samples for ASP.NET Core **7.0** is available [here](/projects/.net7) (45).
=======
- Samples for ASP.NET Core **8.0 Preview 6** is available [here](/projects/.net8) (22).
- Samples for ASP.NET Core **7.0** is available [here](/projects/.net7) (45).
- Samples for ASP.NET Core **8.0 Preview 6** using EdgeDB.NET is [here](https://github.com/edgedb/edgedb-net).
>>>>>>> 44e102a8

Greetings from Cairo, Egypt. You can [sponsor](https://github.com/sponsors/dodyg) this project [here](https://github.com/sponsors/dodyg). 

## Previous versions

[5.0](https://github.com/dodyg/practical-aspnetcore/tree/net5.0/), [3.1 LTS](https://github.com/dodyg/practical-aspnetcore/tree/3.1-LTS/), [2.1 LTS](https://github.com/dodyg/practical-aspnetcore/tree/2.1-LTS)

## Sections

| Section                                                         |     |                                                                              |
| --------------------------------------------------------------- | --- | ---------------------------------------------------------------------------- |
| [Blazor Client Side (Web Assembly)](/projects/blazor/README.md) | 22  | Components, Data Binding                                                     |
| [Blazor Server Side](/projects/blazor-ss)                       | 15  | Localization                                                                 |
| [Caching](/projects/caching)                                    | 5   |                                                                              |
| [Configurations](/projects/configurations)                      | 10  |                                                                              |
| [CoreWCF](/projects/corewcf)                                    | 1   |                                                                              |
| [Dependency Injection](/projects/dependency-injection/)         | 4   |                                                                              |
| [Diagnostics](/projects/diagnostics)                            | 6   |                                                                              |
| [Endpoint Routing](/projects/endpoint-routing)                  | 32  |                                                                              |
| [Email](/projects/mailkit)                                      | 2   |                                                                              |
| [Elsa Workflow](/projects/elsa)                                 | 14  |                                                                              |
| [Features](/projects/features)                                  | 11  |                                                                              |
| [Generic Hosting](/projects/generic-host)                       | 9   |                                                                              |
| [gRPC](/projects/grpc) (including grpc-Web)                     | 12  |                                                                              |
| [Health Check](/projects/health-check)                          | 6   |                                                                              |
| [IHttpClientFactory](/projects/httpclientfactory)               | 4   |                                                                              |
| [IHostedService](/projects/ihosted-service)                     | 2   |                                                                              |
| [Logging](/projects/logging)                                    | 3   |                                                                              |
| [Localization and Globalization](/projects/localization)        | 6   |                                                                              |
| [Middleware](/projects/middleware)                              | 14  |                                                                              |
| [Mini Apps](/projects/mini)                                     | 2   |                                                                              |
| [Minimal API](/projects/minimal-api)                            | 36  | Routing, Parameter Bindings, etc                                             |
| [Minimal Hosting](/projects/minimal-hosting)                    | 23  |                                                                              |
| [MVC](/projects/mvc)                                            | 47  | Localization, Routing, Razor Class Library, Tag Helpers, View Component, etc |
| [Open Telemetry](/projects/open-telemetry/)                     | 3   |                                                                              |
| [Orchard Core](/projects/orchard-core)                          | 4   |                                                                              |
| [Path String (HttpContext.Request.Path)](/projects/path-string) | 1   |                                                                              |
| [Razor Pages](/projects/razor-pages)                            | 10  | TempData                                                                     |
| [Request](/projects/request)                                    | 15  | Form, Cookies, Query String, Headers                                         |
| [Response](/projects/response)                                  | 3   |                                                                              |
| [SignalR](/projects/signalr)                                    | 1   |                                                                              |
| [Security](/projects/security)                                  | 7   |                                                                              |
| [Single File Application](/projects/sfa)                        | 2   |                                                                              |
| [Static Files and File Provider](/projects/file-provider)       | 10  |                                                                              |
| [System.Text.Json](/projects/json)                              | 22  |                                                                              |
| [Syndications](/projects/syndications)                          | 3   |                                                                              |
| [Testing](/projects/testing)                                    | 1   |                                                                              |
| [URL Redirect/Rewrite](/projects/rewrite)                       | 6   |                                                                              |
| [Uri Helper](/projects/uri-helper)                              | 5   |                                                                              |
| [Windows Service](/projects/windows-service)                    | 1   |                                                                              |
| [Web Sockets](/projects/web-sockets)                            | 6   |                                                                              |
| [Web Utilities](/projects/web-utilities)                        | 3   |                                                                              |
| [Orleans](/projects/orleans)                                    | 12  |                                                                              |
| [Xml](/projects/xml)                                            | 1   |                                                                              |
| [YARP](/projects/yarp)                                          | 1   |                                                                              |

For Data Access samples, go to the excellent [ORM Cookbook](https://github.com/Grauenwolf/DotNet-ORM-Cookbook). .NET team also has [a sample repository](https://github.com/dotnet/samples).

## How to run these samples

To run these samples, simply open your command line console, go to each folder and execute `dotnet watch run`.

### Misc (6)

-   [Application Environment](/projects/application-environment)

    This sample shows how to obtain application environment information (target framework, etc).

-   [Show Connection info](/projects/connection-info)

    Enumerate the connection information of a HTTP request.

-   [Keeping track of anonymous users](/projects/anonymous-id)

    Keep track of anonymous user in your ASP.NET Core (useful in scenario such as keeping track of shopping cart) using `ReturnTrue.AspNetCore.Identity.Anonymous` library.

-   [Password Hasher server](/projects/password-hasher)

    Give it a string and it will generate a secure hash for you, e.g. `localhost:5000?password=mypassword`.

-   [Version info](/projects/version)

    Show various version info of the framework your system is running on.

-   [IApplicationLifetime](/projects/i-application-lifetime)

    Responds to application startup and shutdown.

    We are using `IApplicationLifetime` that trigger events during application startup and shutdown.

### Server-Sent Events (1)

-   [Forever Server](/projects/sse)

    This server will send a 'hello world' greeting forever.

### Markdown (2)

-   [Markdown server](/projects/markdown-server)

    Serve markdown file as html file. You will see how you can create useful app using a few basic facilities in aspnetcore.

    We take `"Markdig"` as dependency.

-   [Markdown server - implemented as middleware component](/projects/markdown-server-middleware)

    Serve markdown file as html file. It has the same exact functionality as [Markdown server](/projects/markdown-server) but implemented using middleware component.

    We take `"Markdig"` as dependency.

### Utils (3)

-   [Status Codes](/projects/utils/http-status-codes)

    Here we contrast between the usage of `Microsoft.AspNetCore.Http.StatusCodes` and `System.Net.HttpStatusCode`.

-   [MediaTypeNames](/projects/utils/media-type-names)

    This class provides convenient constants for some common MIME types. It's not extensive by any means however `MediaTypeNames.Text.Html` and `MediaTypeNames.Application.Json` come handy.

-   [MediaTypeNames - 2](/projects/utils/media-type-names-2)

    Using `FileExtensionContentTypeProvider` to obtain the correct MIME type of a filename extension.

### Device Detection (1)

The samples in this section rely on [Wangkanai.Detection](https://github.com/wangkanai/Detection) library.

-   [Device Detection](/projects/device-detection)

    This is the most basic device detection. You will be able to detect whether the client is a desktop or a mobile client.

### Image Sharp (1)

All these samples require `SixLabors.ImageSharp.Web` middleware package. This middleware is an excelent tool to process your day to day image processing need.

-   [Image-Sharp](/projects/image-sharp)

    This example shows how to enable image resizing functionality to your site. It's super easy and the middleware takes care of caching, etc.

## Misc

-   [Contributor Guidelines](https://github.com/dodyg/practical-aspnetcore/blob/master/CONTRIBUTING.md)
-   [Code of Conduct](https://github.com/dodyg/practical-aspnetcore/blob/master/CODE_OF_CONDUCT.md)<|MERGE_RESOLUTION|>--- conflicted
+++ resolved
@@ -1,14 +1,6 @@
 # Samples for ASP.NET Core 6.0 (485)
 
-<<<<<<< HEAD
-Samples for ASP.NET Core **8.0 Preview 6** is available [here](/projects/.net8) (23).
-
 Samples for ASP.NET Core **7.0** is available [here](/projects/.net7) (45).
-=======
-- Samples for ASP.NET Core **8.0 Preview 6** is available [here](/projects/.net8) (22).
-- Samples for ASP.NET Core **7.0** is available [here](/projects/.net7) (45).
-- Samples for ASP.NET Core **8.0 Preview 6** using EdgeDB.NET is [here](https://github.com/edgedb/edgedb-net).
->>>>>>> 44e102a8
 
 Greetings from Cairo, Egypt. You can [sponsor](https://github.com/sponsors/dodyg) this project [here](https://github.com/sponsors/dodyg). 
 
